--- conflicted
+++ resolved
@@ -7,12 +7,9 @@
 # This contains the fully platform-specific code to
 # run CFE on this target.
 
-<<<<<<< HEAD
 include_directories(inc)
 include_directories(${MISSION_SOURCE_DIR}/cfe/fsw/cfe-core/src/time)
 
-=======
->>>>>>> 79b944b6
 # Build the pc-linux implementation as a library
 add_library(psp-${CFE_PSP_TARGETNAME}-impl OBJECT
     src/cfe_psp_exception.c
