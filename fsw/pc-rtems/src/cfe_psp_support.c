--- conflicted
+++ resolved
@@ -74,13 +74,8 @@
 void CFE_PSP_Restart(uint32 reset_type)
 {
     CFE_PSP_FlushCaches(1, PcRtems_ReservedMemBlock.BlockPtr, PcRtems_ReservedMemBlock.BlockSize);
-<<<<<<< HEAD
-    OS_printf("CFE_PSP_Restart is not implemented on this platform ( yet ! )\n");
+    OS_printf("%s is not implemented on this platform ( yet ! )\n", __func__);
     exit(EXIT_FAILURE);
-=======
-    OS_printf("%s is not implemented on this platform ( yet ! )\n", __func__);
-    exit(-1);
->>>>>>> 49c31754
 }
 
 /*----------------------------------------------------------------
