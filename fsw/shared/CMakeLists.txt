--- conflicted
+++ resolved
@@ -17,12 +17,7 @@
     src/cfe_psp_memrange.c
     src/cfe_psp_memutils.c
     src/cfe_psp_module.c
-<<<<<<< HEAD
-    src/cfe_psp_port.c
-    src/cfe_psp_ram.c
     src/cfe_psp_version.c
-=======
->>>>>>> 29e8b7aa
 )
 
 target_compile_definitions(psp-${CFE_SYSTEM_PSPNAME}-shared PRIVATE
@@ -31,4 +26,4 @@
 
 target_include_directories(psp-${CFE_PSP_TARGETNAME}-shared PRIVATE
     $<TARGET_PROPERTY:psp_module_api,INTERFACE_INCLUDE_DIRECTORIES>
-)
+)