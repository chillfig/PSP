--- conflicted
+++ resolved
@@ -50,12 +50,11 @@
 
 static uint32 CFE_PSP_ModuleCount = 0;
 
-<<<<<<< HEAD
 /**
  ** \func Initialize a list of Modules
  ** 
  ** \par Description:
- ** Helper function to initalize a list of modules (not externally called)
+ ** Helper function to initialize a list of modules (not externally called)
  **
  ** \par Assumptions, External Events, and Notes:
  ** None
@@ -63,12 +62,6 @@
  ** \param[inout] ListPtr - Pointer to the list of modules
  ** 
  ** \return None
-=======
-/***************************************************
- * Function Name: CFE_PSP_ModuleInitList
- *
- * Helper function to initialize a list of modules (not externally called)
->>>>>>> 1bd7bd95
  */
 void CFE_PSP_ModuleInitList(CFE_StaticModuleLoadEntry_t *ListPtr)
 {
